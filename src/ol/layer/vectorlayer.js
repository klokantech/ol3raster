--- conflicted
+++ resolved
@@ -5,47 +5,11 @@
 
 
 /**
-<<<<<<< HEAD
  * @enum {string}
  */
 ol.layer.VectorProperty = {
   RENDER_GEOMETRY_FUNCTION: 'renderGeometryFunction',
   STYLE_FUNCTION: 'styleFunction'
-=======
- * @constructor
- * @extends {ol.layer.Layer}
- * @param {olx.layer.VectorLayerOptions} options Vector layer options.
- * @todo stability experimental
- */
-ol.layer.Vector = function(options) {
-
-  var baseOptions = /** @type {olx.layer.VectorLayerOptions} */
-      (goog.object.clone(options));
-
-  /**
-   * @private
-   * @type {ol.style.Style}
-   */
-  this.style_ = goog.isDef(options.style) ? options.style : null;
-  delete baseOptions.style;
-
-  /**
-   * @type {function(Array.<ol.Feature>):string}
-   * @private
-   */
-  this.transformFeatureInfo_ = goog.isDef(options.transformFeatureInfo) ?
-      options.transformFeatureInfo : ol.layer.Vector.uidTransformFeatureInfo;
-  delete baseOptions.transformFeatureInfo;
-
-  /**
-   * True if this is a temporary layer.
-   * @type {boolean}
-   * @private
-   */
-  this.temporary_ = false;
-
-  goog.base(this, /** @type {olx.layer.LayerOptions} */ (baseOptions));
->>>>>>> 93e605b1
 };
 
 
@@ -53,14 +17,14 @@
 /**
  * @constructor
  * @extends {ol.layer.Layer}
- * @param {ol.layer.VectorOptions=} opt_options Options.
+ * @param {olx.layer.VectorOptions=} opt_options Options.
  */
 ol.layer.Vector = function(opt_options) {
 
   var options = goog.isDef(opt_options) ?
-      opt_options : /** @type {ol.layer.VectorOptions} */ ({});
+      opt_options : /** @type {olx.layer.VectorOptions} */ ({});
 
-  goog.base(this, /** @type {ol.layer.LayerOptions} */ (options));
+  goog.base(this, /** @type {olx.layer.LayerOptions} */ (options));
 
   // FIXME veryify this
   if (goog.isDef(options.styleFunction)) {
